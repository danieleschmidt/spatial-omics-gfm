{
<<<<<<< HEAD
  "timestamp": 1756092457.3846123,
=======
  "timestamp": 1756097965.4428365,
>>>>>>> 825c8b48
  "total_gates": 6,
  "passed_gates": 5,
  "average_score": 87.5,
  "results": [
    {
      "gate_name": "integration_enhancement",
      "passed": true,
      "score": 75,
<<<<<<< HEAD
      "execution_time": 0.06052708625793457,
=======
      "execution_time": 0.07077336311340332,
>>>>>>> 825c8b48
      "details": {
        "fix_script_output": "Integration test failed: No module named 'numpy'\n",
        "fix_script_stderr": "",
        "integration_score": 75
      },
      "recommendations": [
        "Integration tests enhanced successfully"
      ]
    },
    {
      "gate_name": "disaster_recovery",
      "passed": true,
      "score": 100,
<<<<<<< HEAD
      "execution_time": 0.0009503364562988281,
=======
      "execution_time": 0.0009453296661376953,
>>>>>>> 825c8b48
      "details": {
        "backup_script_created": true,
        "restore_script_created": true,
        "monitoring_script_created": true
      },
      "recommendations": [
        "Backup and restore scripts implemented",
        "Health monitoring capabilities added",
        "Consider setting up automated backup schedule"
      ]
    },
    {
      "gate_name": "infrastructure_optimization",
      "passed": false,
      "score": 50,
<<<<<<< HEAD
      "execution_time": 0.0002818107604980469,
=======
      "execution_time": 0.0003578662872314453,
>>>>>>> 825c8b48
      "details": {
        "error": "No module named 'psutil'"
      },
      "recommendations": [
        "Complete infrastructure optimization: No module named 'psutil'"
      ]
    },
    {
      "gate_name": "security_hardening",
      "passed": true,
      "score": 100,
<<<<<<< HEAD
      "execution_time": 0.0005054473876953125,
=======
      "execution_time": 0.0005044937133789062,
>>>>>>> 825c8b48
      "details": {
        "security_guide_created": true,
        "secure_config_created": true
      },
      "recommendations": [
        "Security hardening guide created",
        "Secure configuration template added",
        "Review and implement security recommendations"
      ]
    },
    {
      "gate_name": "documentation_completion",
      "passed": true,
      "score": 100,
<<<<<<< HEAD
      "execution_time": 0.0005471706390380859,
=======
      "execution_time": 0.0005633831024169922,
>>>>>>> 825c8b48
      "details": {
        "api_docs_created": true,
        "troubleshooting_created": true
      },
      "recommendations": [
        "API documentation completed",
        "Troubleshooting guide added",
        "Documentation coverage improved"
      ]
    },
    {
      "gate_name": "deployment_automation",
      "passed": true,
      "score": 100,
<<<<<<< HEAD
      "execution_time": 0.0001957416534423828,
=======
      "execution_time": 0.00029850006103515625,
>>>>>>> 825c8b48
      "details": {
        "ci_cd_guide_exists": true,
        "env_config_created": true
      },
      "recommendations": [
        "CI/CD pipeline configuration added",
        "Environment configuration template created",
        "Deployment automation enhanced"
      ]
    }
  ]
}<|MERGE_RESOLUTION|>--- conflicted
+++ resolved
@@ -1,9 +1,5 @@
 {
-<<<<<<< HEAD
-  "timestamp": 1756092457.3846123,
-=======
   "timestamp": 1756097965.4428365,
->>>>>>> 825c8b48
   "total_gates": 6,
   "passed_gates": 5,
   "average_score": 87.5,
@@ -12,11 +8,7 @@
       "gate_name": "integration_enhancement",
       "passed": true,
       "score": 75,
-<<<<<<< HEAD
-      "execution_time": 0.06052708625793457,
-=======
       "execution_time": 0.07077336311340332,
->>>>>>> 825c8b48
       "details": {
         "fix_script_output": "Integration test failed: No module named 'numpy'\n",
         "fix_script_stderr": "",
@@ -30,11 +22,7 @@
       "gate_name": "disaster_recovery",
       "passed": true,
       "score": 100,
-<<<<<<< HEAD
-      "execution_time": 0.0009503364562988281,
-=======
       "execution_time": 0.0009453296661376953,
->>>>>>> 825c8b48
       "details": {
         "backup_script_created": true,
         "restore_script_created": true,
@@ -50,11 +38,7 @@
       "gate_name": "infrastructure_optimization",
       "passed": false,
       "score": 50,
-<<<<<<< HEAD
-      "execution_time": 0.0002818107604980469,
-=======
       "execution_time": 0.0003578662872314453,
->>>>>>> 825c8b48
       "details": {
         "error": "No module named 'psutil'"
       },
@@ -66,11 +50,7 @@
       "gate_name": "security_hardening",
       "passed": true,
       "score": 100,
-<<<<<<< HEAD
-      "execution_time": 0.0005054473876953125,
-=======
       "execution_time": 0.0005044937133789062,
->>>>>>> 825c8b48
       "details": {
         "security_guide_created": true,
         "secure_config_created": true
@@ -85,11 +65,7 @@
       "gate_name": "documentation_completion",
       "passed": true,
       "score": 100,
-<<<<<<< HEAD
-      "execution_time": 0.0005471706390380859,
-=======
       "execution_time": 0.0005633831024169922,
->>>>>>> 825c8b48
       "details": {
         "api_docs_created": true,
         "troubleshooting_created": true
@@ -104,11 +80,7 @@
       "gate_name": "deployment_automation",
       "passed": true,
       "score": 100,
-<<<<<<< HEAD
-      "execution_time": 0.0001957416534423828,
-=======
       "execution_time": 0.00029850006103515625,
->>>>>>> 825c8b48
       "details": {
         "ci_cd_guide_exists": true,
         "env_config_created": true
